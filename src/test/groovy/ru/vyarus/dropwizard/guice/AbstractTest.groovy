package ru.vyarus.dropwizard.guice

import ch.qos.logback.classic.Level
import com.codahale.metrics.health.HealthCheckRegistry
import io.dropwizard.jersey.setup.JerseyEnvironment
import io.dropwizard.jetty.MutableServletContextHandler
import io.dropwizard.jetty.setup.ServletEnvironment
import io.dropwizard.lifecycle.setup.LifecycleEnvironment
import io.dropwizard.logging.BootstrapLogging
import io.dropwizard.logging.LoggingUtil
import io.dropwizard.setup.AdminEnvironment
import io.dropwizard.setup.Environment
import ru.vyarus.dropwizard.guice.bundle.lookup.PropertyBundleLookup
import ru.vyarus.dropwizard.guice.hook.GuiceyConfigurationHook
import ru.vyarus.dropwizard.guice.module.context.SharedConfigurationState
import ru.vyarus.dropwizard.guice.module.jersey.debug.HK2DebugBundle
import ru.vyarus.dropwizard.guice.support.util.GuiceRestrictedConfigBundle
import ru.vyarus.dropwizard.guice.test.EnableHook
import spock.lang.Specification

import javax.servlet.FilterRegistration
import javax.servlet.ServletRegistration

/**
 * Base class for tests.
 *
 * @author Vyacheslav Rusakov
 * @since 31.08.2014
 */
abstract class AbstractTest extends Specification {

    static {
        BootstrapLogging.bootstrap(Level.DEBUG); // bootstrap set threshold filter!
        LoggingUtil.getLoggerContext().getLogger(org.slf4j.Logger.ROOT_LOGGER_NAME).setLevel(Level.WARN);
        LoggingUtil.getLoggerContext().getLogger("ru.vyarus.dropwizard.guice").setLevel(Level.INFO);
    }

    // common guicey extra extensions used for all tests
    @EnableHook
    public static GuiceyConfigurationHook TEST_HOOK = { it.bundles(new HK2DebugBundle(), new GuiceRestrictedConfigBundle()) }

    void cleanupSpec() {
        // some tests are intentionally failing so be sure to remove stale applications
        SharedConfigurationState.clear()
        System.clearProperty(PropertyBundleLookup.BUNDLES_PROPERTY)
    }

    Environment mockEnvironment() {
        def environment = Mock(Environment)
        environment.jersey() >> Mock(JerseyEnvironment)
        environment.servlets() >> Mock(ServletEnvironment)
        environment.servlets().addFilter(*_) >> Mock(FilterRegistration.Dynamic)
        environment.servlets().addServlet(*_) >> Mock(ServletRegistration.Dynamic)
        environment.getApplicationContext() >> Mock(MutableServletContextHandler)
        environment.admin() >> Mock(AdminEnvironment)
        environment.admin().addFilter(*_) >> Mock(FilterRegistration.Dynamic)
        environment.admin().addServlet(*_) >> Mock(ServletRegistration.Dynamic)
        environment.getAdminContext() >> Mock(MutableServletContextHandler)
        environment.lifecycle() >> Mock(LifecycleEnvironment)
        environment.healthChecks() >> Mock(HealthCheckRegistry)
        return environment
    }
<<<<<<< HEAD

    // common guicey extra extensions used for all tests
    static class GuiceyTestHook implements GuiceyConfigurationHook {
        @Override
        void configure(GuiceBundle.Builder builder) {
            builder.bundles(new GuiceRestrictedConfigBundle())
        }
    }
=======
>>>>>>> 57c03a7b
}<|MERGE_RESOLUTION|>--- conflicted
+++ resolved
@@ -60,15 +60,4 @@
         environment.healthChecks() >> Mock(HealthCheckRegistry)
         return environment
     }
-<<<<<<< HEAD
-
-    // common guicey extra extensions used for all tests
-    static class GuiceyTestHook implements GuiceyConfigurationHook {
-        @Override
-        void configure(GuiceBundle.Builder builder) {
-            builder.bundles(new GuiceRestrictedConfigBundle())
-        }
-    }
-=======
->>>>>>> 57c03a7b
 }