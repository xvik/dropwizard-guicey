package ru.vyarus.dropwizard.guice.module.jersey.support;

import com.google.inject.Injector;
<<<<<<< HEAD

=======
import org.glassfish.hk2.api.ProxyCtl;
import org.glassfish.jersey.internal.inject.InjectionManager;
>>>>>>> 83d6fb84

import javax.inject.Provider;

/**
 * Lazy "bridge" used to register HK2 types in guice context. Guice context is created before HK2,
 * so such lazy binding is the only way to register types properly.
 * <p>Provider used on stage when HK2 context is not started and guice context is gust starting,
 * so both injectors resolved lazily.</p>
 *
 * @param <T> injection type
 * @see ru.vyarus.dropwizard.guice.injector.lookup.InjectorProvider
 */
public class JerseyComponentProvider<T> implements Provider<T> {

    private final Provider<Injector> injector;
    private final Class<T> type;

    public JerseyComponentProvider(final Provider<Injector> injector, final Class<T> type) {
        this.injector = injector;
        this.type = type;
    }

    @Override
    @SuppressWarnings("unchecked")
    public T get() {
        // HK2 by default proxy instances to delay actual instance creation, which could harm guice scopes logic
        // for example: if guice request scope transfer used ServletScopes.transferRequest and we try to obtain
        // it will try to use proxy instance in separate thread which will perform HK2 checks for request scope
        // and fail. Instead, we always resolve actual instance and let guice properly control scoping
<<<<<<< HEAD
//        final T res = injector.get().getInstance(ServiceLocator.class).getService(type);
//        return res instanceof ProxyCtl ? (T) ((ProxyCtl) res).__make() : res;
        return null;
=======
        final T res = injector.get().getInstance(InjectionManager.class).getInstance(type);
        return res instanceof ProxyCtl ? (T) ((ProxyCtl) res).__make() : res;
>>>>>>> 83d6fb84
    }

    @Override
    public String toString() {
        return "JerseyComponentProvider for " + type;
    }
}<|MERGE_RESOLUTION|>--- conflicted
+++ resolved
@@ -1,12 +1,8 @@
 package ru.vyarus.dropwizard.guice.module.jersey.support;
 
 import com.google.inject.Injector;
-<<<<<<< HEAD
-
-=======
 import org.glassfish.hk2.api.ProxyCtl;
 import org.glassfish.jersey.internal.inject.InjectionManager;
->>>>>>> 83d6fb84
 
 import javax.inject.Provider;
 
@@ -36,14 +32,8 @@
         // for example: if guice request scope transfer used ServletScopes.transferRequest and we try to obtain
         // it will try to use proxy instance in separate thread which will perform HK2 checks for request scope
         // and fail. Instead, we always resolve actual instance and let guice properly control scoping
-<<<<<<< HEAD
-//        final T res = injector.get().getInstance(ServiceLocator.class).getService(type);
-//        return res instanceof ProxyCtl ? (T) ((ProxyCtl) res).__make() : res;
-        return null;
-=======
         final T res = injector.get().getInstance(InjectionManager.class).getInstance(type);
         return res instanceof ProxyCtl ? (T) ((ProxyCtl) res).__make() : res;
->>>>>>> 83d6fb84
     }
 
     @Override
