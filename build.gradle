--- conflicted
+++ resolved
@@ -38,18 +38,10 @@
         }
         // force guava version from dropwizard bom
         dependency "com.google.guava:guava:${dependencyManagement.importedProperties['guava.version']}"
-<<<<<<< HEAD
 //        dependency "org.glassfish.hk2:guice-bridge:$hk2", {
 //            exclude 'com.google.inject:guice'
 //            exclude 'org.glassfish.hk2:hk2-api'
 //        }
-        dependency 'org.spockframework:spock-core:1.2-groovy-2.5'
-        dependency 'com.github.stefanbirkner:system-rules:1.17.1'
-=======
-        dependency "org.glassfish.hk2:guice-bridge:$hk2", {
-            exclude 'com.google.inject:guice'
-            exclude 'org.glassfish.hk2:hk2-api'
-        }
         dependency 'org.spockframework:spock-core:1.3-groovy-2.5'
         // groovy bundled with spock (2.5.2) does not work well with java 11
         dependency "org.codehaus.groovy:groovy:$groovy"
@@ -62,7 +54,6 @@
         dependency "org.codehaus.groovy:groovy-xml:$groovy"
 
         dependency 'com.github.stefanbirkner:system-rules:1.19.0'
->>>>>>> 13d0f9b0
 
         dependency "com.google.inject:guice:$guice", { exclude 'com.google.guava:guava' }
 
@@ -78,16 +69,10 @@
     provided 'com.github.spotbugs:spotbugs-annotations:3.1.2'
 //    provided "org.glassfish.hk2:guice-bridge"
 
-<<<<<<< HEAD
-    compile 'com.google.inject:guice'
-    compile 'com.google.inject.extensions:guice-servlet'
-    compile 'io.dropwizard:dropwizard-core'
-    compile 'ru.vyarus:generics-resolver:3.1.0-SNAPSHOT'
-=======
     implementation 'com.google.inject:guice'
     implementation 'com.google.inject.extensions:guice-servlet'
     implementation 'io.dropwizard:dropwizard-core'
-    implementation 'ru.vyarus:generics-resolver:3.0.2'
+    implementation 'ru.vyarus:generics-resolver:3.1.0-SNAPSHOT'
 
     testImplementation 'org.objenesis:objenesis'
     testImplementation 'org.glassfish.jersey.inject:jersey-hk2'
@@ -96,7 +81,6 @@
     testImplementation 'cglib:cglib-nodep:3.3.0'
     testImplementation 'org.codehaus.groovy.modules.http-builder:http-builder:0.7.2'
 }
->>>>>>> 13d0f9b0
 
 // dependency management plugin affects spotbugs configuration lowering asm to 7.2 (due to guice bom)
 afterEvaluate {
