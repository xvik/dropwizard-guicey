--- conflicted
+++ resolved
@@ -5,10 +5,7 @@
 import io.dropwizard.Application
 import io.dropwizard.setup.Bootstrap
 import io.dropwizard.setup.Environment
-<<<<<<< HEAD
-=======
 import org.glassfish.hk2.api.MultiException
->>>>>>> 83d6fb84
 import org.glassfish.jersey.internal.inject.AbstractBinder
 import org.glassfish.jersey.internal.inject.InjectionManager
 import ru.vyarus.dropwizard.guice.module.installer.feature.jersey.GuiceManaged
@@ -39,13 +36,8 @@
     ContextDebugService debugService
     @Inject
     Injector injector
-<<<<<<< HEAD
-//    @Inject
-//    javax.inject.Provider<ServiceLocator> locator;
-=======
     @Inject
     javax.inject.Provider<InjectionManager> locator;
->>>>>>> 83d6fb84
 
     def "Check correct scopes"() {
 
