package ru.vyarus.dropwizard.guice.module.jersey;

import com.google.common.base.Preconditions;
import com.google.inject.Injector;
import org.glassfish.jersey.InjectionManagerProvider;
import org.glassfish.jersey.internal.inject.InjectionManager;
import ru.vyarus.dropwizard.guice.module.context.stat.StatsTracker;
import ru.vyarus.dropwizard.guice.module.installer.scanner.InvisibleForScanner;
import ru.vyarus.dropwizard.guice.module.lifecycle.internal.LifecycleSupport;

import javax.inject.Provider;
import javax.ws.rs.core.Feature;
import javax.ws.rs.core.FeatureContext;

import static ru.vyarus.dropwizard.guice.module.context.stat.Stat.JerseyTime;

/**
 * Feature activates guice integration.
 * <p>
 * Guice context is created first and it doesn't depend on jersey start. First of all this allow using guice
 * in commands and second, guice is ready in time of jersey initialization and so can provide it's own instances
<<<<<<< HEAD
 * into jersey config.</p>
 * <p>Feature must be registered in jersey before it's start:
 * {@code environment.jersey().register(new GuiceFeature())}</p>
 * <p>During juice context start special jersey bindings module registered, which lazily binds jersey specific
=======
 * into jersey config.
 * <p>
 * Feature must be registered in jersey before it's start:
 * {@code environment.jersey().register(new GuiceFeature())}
 * <p>
 * During guice context start special jersey bindings module registered
 * {@link ru.vyarus.dropwizard.guice.module.jersey.hk2.GuiceBindingsModule}, which lazily binds jersey specific
>>>>>>> 13d0f9b0
 * types to guice context. This types could be used in guice only after actual integration
 * (this feature activation)
 * <p>
 * HK2-guice bridge is activated when {@link ru.vyarus.dropwizard.guice.GuiceyOptions#UseHkBridge} option enabled
 * (not bi-directional). By default, it's disabled because most cases does not require it: it was
 * developed for cases when bean is created by HK2 and only need some injections from guice, but here guice
 * controls almost everything and prepared instance is passed to guice. But bridge may be useful together with
 * {@link ru.vyarus.dropwizard.guice.module.installer.feature.jersey.JerseyManaged} instances.
 * <p>
 * Feature installs {@code ru.vyarus.dropwizard.guice.module.jersey.hk2.InstallerBinder}, which is HK2 module.
 * Just like with guice ({@code BindingInstaller)}, it asks all {@code JerseyInstaller} to bind extensions into
 * HK2 context.
 *
 * @author Vyacheslav Rusakov
 * @since 21.11.2014
 */
@InvisibleForScanner
public class GuiceFeature implements Feature, Provider<InjectionManager> {

    private final Provider<Injector> provider;
    private final StatsTracker tracker;
    private final LifecycleSupport lifecycle;
    private InjectionManager injectionManager;

    public GuiceFeature(final Provider<Injector> provider, final StatsTracker tracker,
                        final LifecycleSupport lifecycle) {
        this.provider = provider;
        this.tracker = tracker;
        this.lifecycle = lifecycle;
    }

    @Override
    public boolean configure(final FeatureContext context) {
        tracker.startJerseyTimer(JerseyTime);
        injectionManager = InjectionManagerProvider.getInjectionManager(context);
        lifecycle.jerseyConfiguration(injectionManager);
        final Injector injector = this.provider.get();
<<<<<<< HEAD
        // todo required?
//        context.register(new InstallerBinder(injector, tracker, lifecycle));
=======

        if (enableBridge) {
            Preconditions.checkState(JerseyBinding.isBridgeAvailable(),
                    "HK2 bridge is requested, but dependency not found: "
                            + "'org.glassfish.hk2:guice-bridge:2.6.1' (check that dependency "
                            + "version match HK2 version used in your dropwizard)");
            new GuiceBridgeActivator(injectionManager, injector).activate();
        }

        context.register(new InstallerBinder(injector, tracker, lifecycle));
>>>>>>> 13d0f9b0
        tracker.stopJerseyTimer(JerseyTime);
        return true;
    }

    @Override
    public InjectionManager get() {
        return Preconditions.checkNotNull(injectionManager, "Jersey InjectionManager is not yet available");
    }
}<|MERGE_RESOLUTION|>--- conflicted
+++ resolved
@@ -19,12 +19,6 @@
  * <p>
  * Guice context is created first and it doesn't depend on jersey start. First of all this allow using guice
  * in commands and second, guice is ready in time of jersey initialization and so can provide it's own instances
-<<<<<<< HEAD
- * into jersey config.</p>
- * <p>Feature must be registered in jersey before it's start:
- * {@code environment.jersey().register(new GuiceFeature())}</p>
- * <p>During juice context start special jersey bindings module registered, which lazily binds jersey specific
-=======
  * into jersey config.
  * <p>
  * Feature must be registered in jersey before it's start:
@@ -32,7 +26,6 @@
  * <p>
  * During guice context start special jersey bindings module registered
  * {@link ru.vyarus.dropwizard.guice.module.jersey.hk2.GuiceBindingsModule}, which lazily binds jersey specific
->>>>>>> 13d0f9b0
  * types to guice context. This types could be used in guice only after actual integration
  * (this feature activation)
  * <p>
@@ -47,6 +40,9 @@
  * HK2 context.
  *
  * @author Vyacheslav Rusakov
+ * @see ru.vyarus.dropwizard.guice.module.jersey.support.JerseyComponentProvider
+ * @see ru.vyarus.dropwizard.guice.module.jersey.support.GuiceComponentFactory
+ * @see ru.vyarus.dropwizard.guice.module.jersey.support.LazyGuiceFactory
  * @since 21.11.2014
  */
 @InvisibleForScanner
@@ -70,21 +66,8 @@
         injectionManager = InjectionManagerProvider.getInjectionManager(context);
         lifecycle.jerseyConfiguration(injectionManager);
         final Injector injector = this.provider.get();
-<<<<<<< HEAD
         // todo required?
 //        context.register(new InstallerBinder(injector, tracker, lifecycle));
-=======
-
-        if (enableBridge) {
-            Preconditions.checkState(JerseyBinding.isBridgeAvailable(),
-                    "HK2 bridge is requested, but dependency not found: "
-                            + "'org.glassfish.hk2:guice-bridge:2.6.1' (check that dependency "
-                            + "version match HK2 version used in your dropwizard)");
-            new GuiceBridgeActivator(injectionManager, injector).activate();
-        }
-
-        context.register(new InstallerBinder(injector, tracker, lifecycle));
->>>>>>> 13d0f9b0
         tracker.stopJerseyTimer(JerseyTime);
         return true;
     }
