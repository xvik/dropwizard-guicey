package ru.vyarus.dropwizard.guice.resource

import io.dropwizard.Application
import io.dropwizard.Configuration
import io.dropwizard.setup.Bootstrap
import io.dropwizard.setup.Environment
import ru.vyarus.dropwizard.guice.AbstractTest
import ru.vyarus.dropwizard.guice.GuiceBundle
import ru.vyarus.dropwizard.guice.module.installer.feature.jersey.JerseyManaged
import ru.vyarus.dropwizard.guice.module.support.scope.Prototype
import ru.vyarus.dropwizard.guice.test.spock.UseDropwizardApp

import javax.ws.rs.GET
import javax.ws.rs.Path

/**
 * @author Vyacheslav Rusakov
 * @since 04.05.2018
 */
@UseDropwizardApp(App)
class ForceSingletonOverrideTest extends AbstractTest {

    def "Check singleton override hk resource"() {

        when: "calling resource"
        new URL("http://localhost:8080/hk").getText()
        new URL("http://localhost:8080/hk").getText()

        new URL("http://localhost:8080/guice").getText()
        new URL("http://localhost:8080/guice").getText()

        then: "non singleton"
        Res.cnt == 2
        GuiceRes.cnt == 2
    }

    static class App extends Application<Configuration> {

        @Override
        void initialize(Bootstrap<Configuration> bootstrap) {
            bootstrap.addBundle(GuiceBundle.builder()
                    .extensions(Res, GuiceRes)
                    .build())
        }

        @Override
        void run(Configuration configuration, Environment environment) throws Exception {
        }
    }

    @Path("/hk")
<<<<<<< HEAD
    @HK2Managed
//    @PerLookup
=======
    @JerseyManaged
    @PerLookup
>>>>>>> 83d6fb84
    // annotation prevents forced singleton
    static class Res {

        static int cnt = 0

        Res() {
            cnt++
        }

        @Path("/")
        @GET
        def smth() {
            ''
        }
    }

    @Path("/guice")
    @Prototype
    // annotation prevents forced singleton
    static class GuiceRes {

        static int cnt = 0

        GuiceRes() {
            cnt++
        }

        @Path("/")
        @GET
        def smth() {
            ''
        }
    }
}<|MERGE_RESOLUTION|>--- conflicted
+++ resolved
@@ -49,13 +49,8 @@
     }
 
     @Path("/hk")
-<<<<<<< HEAD
-    @HK2Managed
-//    @PerLookup
-=======
     @JerseyManaged
-    @PerLookup
->>>>>>> 83d6fb84
+    //@PerLookup
     // annotation prevents forced singleton
     static class Res {
 
