--- conflicted
+++ resolved
@@ -88,19 +88,12 @@
                     singleton);
         } else {
             // default case: simple service registered directly (including resource)
-<<<<<<< HEAD
-            // todo (in case of guice it indeed does not required)
-//            optionalSingleton(
-//                    binder.bindFactory(new GuiceComponentFactory<>(injector, type)).to(type),
-//                    singleton);
-=======
             optionalSingleton(
                     // mirror @Priority annotation just in case
                     prioritize(
                             binder.bindFactory(new GuiceComponentFactory<>(injector, type)).to(type),
                             false, type),
                     singleton);
->>>>>>> 57c03a7b
         }
     }
 
@@ -131,11 +124,10 @@
                             : binder.bindFactory((Class<Supplier<T>>) type).to(type).to(res),
                     singleton);
         } else {
-            // todo not needed in case of guice
-//            binder.bindFactory(new LazyGuiceFactory(injector, type)).to(res);
-//            // binding factory type to be able to autowire factory by name
-//            optionalSingleton(binder.bindFactory(new GuiceComponentFactory<>(injector, type)).to(type),
-//                    singleton);
+            binder.bindFactory(new LazyGuiceFactory(injector, type)).to(res);
+            // binding factory type to be able to autowire factory by name
+            optionalSingleton(binder.bindFactory(new GuiceComponentFactory<>(injector, type)).to(type),
+                    singleton);
         }
     }
 
@@ -177,12 +169,6 @@
                     binder.bind(type).to(type).to(bindingType),
                     singleton);
         } else {
-<<<<<<< HEAD
-            // todo not needed for guice
-//            optionalSingleton(
-//                    binder.bindFactory(new GuiceComponentFactory<>(injector, type)).to(type).to(bindingType),
-//                    singleton);
-=======
             optionalSingleton(
                     // @Priority mirroring is very important for providers
                     prioritize(
@@ -191,7 +177,6 @@
                                     .to(type).to(bindingType),
                             autoQualify, type),
                     singleton);
->>>>>>> 57c03a7b
         }
     }
 
@@ -209,10 +194,7 @@
      */
     public static <T> ScopedBindingBuilder bindJerseyComponent(final Binder binder, final Provider<Injector> provider,
                                                                final Class<T> type) {
-
-           //todo not needed for guice
-//        return binder.bind(type).toProvider(new JerseyComponentProvider<>(provider, type));
-        return null;
+        return binder.bind(type).toProvider(new JerseyComponentProvider<>(provider, type));
     }
 
     private static Binding<?, ?> prioritize(final Binding<?, ?> binding,
