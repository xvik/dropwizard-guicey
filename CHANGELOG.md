<<<<<<< HEAD
* Update to dropwizard 1.3.29
=======
* Unify GuiceyAppRule (junit4) behaviour with DropwizardAppRule: config overrides should initialize just 
  before test and not in the constructor. The issue was causing early evaluation of lazy (deferred) overrides (from #151)
* Update to dropwizard 1.3.8
>>>>>>> 103f6a1a

### 4.2.2 (2018-11-26)
* Update to guice 4.2.2 (java 11 compatible)
* Update to dropwizard 1.3.7
* Fix inner non static classes detection by classpath scan
* Fix lifecycle debug messages decoration (unicode fix)

### 4.2.1 (2018-07-23)
* Show warning when configuration path's value resolution failed instead of startup fail (#53)
* Add GuiceyOptions.BindConfigurationByPath to be able to disable configuration introspection (for edge cases) (#53)
* Fix unique sub configuration object access (#54) 

### 4.2.0 (2018-06-25)
* Update to guice 4.2.0
    - remove guice-multibindings dependency as it's moved to guice core
* Update to dropwizard 1.3.5    
* Add more disable items (mostly for tests): guicey bundles, guice modules (directly registered) and extensions:
    - Guicey bundles disabled through main builder only: .disableBundles() 
    - Other disable methods available in both main bundle and guicey bundles bootstrap:
        - .disableModules(Class...) - disable guice modules
        - .disableExtensions(Class...) - extensions disabling (for possible replacement) 
        - generic disable method by predicate: .disable(Predicate) (for example, disable all extensions in package or all installed by some bundle etc.)
* Add direct support for guice bindings override (using Modules.override() internally) to main bundle and guicey bundle bootstrap: 
    .modulesOverride(Module...)
    - Add BindingsOverrideInjectorFactory to override already overridden bindings (with modulesOverride) in test (edge case)     
* Add hooks for configuration override in integration tests (#23):
    - New GuiceyConfigurationHook interface: hook receive bundle builder instance after application configuration and so could modify configuration (with new disable* methods)
    - Junit:
        - New rule GuiceyConfigurationRule for hook registration 
    - Spock:
        - New @UseGuiceyConfiguration extension allows base hook definition (in base class)
        - New attribute hooks in @UseGuiceyApp and @UseDropwizardApp extensions to declare test-specific hooks                      
* Add guicey lifecycle events (16 events): provide access to all possible internal state, available at this moment. 
    It may be used to write instance specific features (post processing) or just advanced logging
    - Add new method in main bundle or guicey bundle bootstrap: .listen(GuiceyLifecycleListener...)      
    - Add guicey lifecycle phases reporting methods in main bundle (useful for debugging startup logic):
        - .printLifecyclePhases() - identify configuration stages in console logs 
        - .printLifecyclePhasesDetailed() -  identify lifecycle phases with detailed configuration report (in console logs) 
* Improve options support:
    - Add OptionsAwareModule interface to let guice modules access options
    - Add OptionsMapper helper to simplify mapping of system properties and environment variables in builder.options() 
* Add ability to manage jersey extensions with HK2 by default (#41). 
    It's like using @HK2Managed on all jersey-related beans (resources, filters etc). 
    This is useful, for example, if you get common to jersey resources features like @Context injection.   
    - Add option InstallersOptions.JerseyExtensionsManagedByGuice set to false enable HK2 management by default.
        HK2 bridge must be enabled (GuiceyOptions.UseHkBridge) for HK2-first mode (exception thrown if not).
    - Add @GuiceManaged annotation to mark exceptions in HK2-first mode (when @HK2Managed become useless).
       In guice-first mode this annotation is useless.    
    - Builder shortcut: .useHK2ForJerseyExtensions() to simplify HK2-first mode enabling.
* Guice beans scope-related improvements:
    - Singleton scope is not forced for jersey extensions with explicit scoping annotation 
    - Add option for disabling forced singletons for jersey extensions: InstallerOptions.ForceSingletonForJerseyExtensions
    - Add annotation for guice prototype scope: @Prototype. Useful to declare some jersey extensions as default-scoped even when forced singletons enabled
    - Fix guice request scope delegation support (ServletScopes.transferRequest) for jersey-manager request objects (#49)
* Add Bootstrap object accessible in GuiceyBundle: bootstrap() (return dropwizard bootstrap object)
* Add ConfigScope enum for special scopes description (to not remember special classes).
    - Add shortcut methods in config related apis (Filters, Disables, GuiceyConfigurationInfo)        
* (breaking) Config reporting api changes:
    - Diagnostic report configuration method rename: DiagnosticConfig.printDisabledInstallers renamed to printDisabledItems and affects now all disabled items
    - Diagnostic tree report could hide application scope in ContextTreeConfig.hideScopes(ConfigItems.Application)
* New configuration bindings:
    - Configuration object could be bound as:
        - any class from configuration class hierarchy (as before)
        - any class from hierarchy with @Config qualifier: @Inject @Config Configuration conf
        - interface, implemented by any class in hierarchy with qualifier: @Inject @Config ConfInterface config
        - (Deprecated) GuiceyOptions.BindConfigurationInterfaces: when enabled it would bind configuration with interface (as before),
            but prefer binding interfaces with qualifier (@Config), which is always available.
            Option will be removed in the future versions
        - (Deprecated) bundle's builder.bindConfigurationInterfaces()                 
    - Configuration value (property value) could be bound by path: @Inject @Config("server.serverPush.enabled") Boolean enabledPush
        Or entire sub configuration object: @Inject @Config("server") ServerFactory serverCfg
    - Sub configuration objects could be bound without path if object type appear only once in configuration:
        @Inject @Config ServerFactory serverCfg
    - ConfigurationTree - configuration introspection object is available for direct binding
        - and from GuiceyConfigurationInfo bean: getConfigurationTree()
    - Alternative configuration access:
        - New configuration access methods available inside GuiceyBundle and module (DropwizardAwareModule):
            - configuration(String) - configuration value by path
            - configuration(Class) - unique sub configuration object
            - configurations(Class) - all sub configuration objects with assignable type (on any depth)
            - configurationTree() - access raw introspection data for more complex searches                
    - Reports to see available config bindings (before injector creation for potential problems solving) in main bundle:
        - .printConfigurationBindings() - log all bindings (including dropwizard Configuration) 
        - .printCustomConfigurationBindings() - log only custom bindings (from custom configuration classes)                  


Also, release includes much improved [generics-resolver](https://github.com/xvik/generics-resolver/releases/tag/3.0.0)                      

### 4.1.0 (2017-05-09)
* Update to dropwizard 1.1.0
* Add StartupErrorRule to simplify dropwizard startup error testing
* (breaking) HK2 guice-bridge dependency become optional. New option GuiceyOptions.UseHkBridge could be used 
to enable bridge (#28)  
* Fix NPE when used with JRebel (#29)
* Add binding for jersey javax.ws.rs.container.ResourceInfo (#26)
* Fix loggers for GuiceyAppRule (junit) and @UseGuiceyApp (spock) (#32)
* Fix guava conflict in guicey pom. Make guicey pom usable as BOM.

### 4.0.1 (2016-11-18)
* Update to dropwizard 1.0.5 and fix compatibility (#24)
* Fix guice version conflict for maven (#20)

### 4.0.0 (2016-08-22)
* Update to dropwizard 1.0.0
* (breaking) Remove AdminServletInstaller and AdminFilterInstaller (replaced with new web bundle)
* Add WebInstallersBundle (not installed by default) to install servlet and filters in both main and admin contexts:
    - WebFilterInstaller installs filters annotated with java.servlet.annotation.WebFilter
    - WebServletInstaller installs servlets annotated with java.servlet.annotation.WebServlet
    - WebListenerInstaller installs filters annotated with java.servlet.annotation.WebListener    
* Add general options mechanism. Used to generify core guicey options, provide runtime options access (for bundles and reporting) and allow 3rd party bundles use it's own low-level options.
    - GuiceyBootstrap option(option) method provides access to defined options from bundles
    - Options guice bean provide access to options from guice services
    - Installers could access options by implementing WithOptions interface
    - OptionsInfo guice bean used for accessing options metadata (also accessible through GuiceyConfigurationInfo.getOptions())
    - Options reporting added to DiagnosticBundle
* (breaking) remove GuiceBunldle methods: searchCommands(boolean), configureFromDropwizardBundles(boolean), bindConfigurationInterfaces(boolean) 
    (use either shortcuts without parameters or generic options method instead)
* (breaking) core installers bundle now always installed (for both auto scan and manual modes). May be disabled with GuiceyOptions.UseCoreInstallers option 
* (breaking) configuration info api (GuiceyConfigurationInfo.getData()) changed to use java8 Predicate instead of guava
* (breaking) InjectorLookup changed to use java8 Optional instead of guava    
* Add ability to customize guice filter mapping DispatcherTypes (by default only REQUEST): GuiceyOptions.GuiceFilterRegistration option 
* Add ability to disable guice filter registration and guice servlet modules support (no request and session scopes, but request and response still may be injected in resources) 
* Jersey request specific services UriInfo, HttpHeaders, SecurityContext, Request, ContainerRequest, AsyncContext no longer bound in request scope (scope controlled by HK2)
* Add methods to GuiceBundle builder:
    - option(option, value) - used to specify custom option value
    - options(Map) - used to provide multiple options at once (for custom options lookup mechanisms)
    - printAvailableInstallers() - diagnostic reporting configured to show only available installers (to easily spot available features)
    - useWebInstallers() - shortcut for installing WebInstallersBundle
    - noGuiceFilter() - disables guice filter installation for both contexts and guice servlet modules support  
    - noDefaultInstallers() - disables CoreInstallersBundle automatic installation
    
### 3.3.0 (2016-08-02)
* Update to guice 4.1.0
* Update to dropwizard 0.9.3
* Grant compatibility with guice options: disableCircularProxies, requireExactBindingAnnotations and requireExplicitBindings
* ResourceInstaller looks for @Path on directly implemented interface (#10)
* Fix bundles lookup reporting (correct multiline)
* Fix duplicate extensions installation when registered both manually and by auto scan
* Restrict extension installation to one installer (first matching, according to installers order)
* Improve dropwizard configuration class binding:
    - Complete configuration hierarchy bound (root, all classes between root and Configuration and Configuration itself)
    - (optional) Bind interfaces directly implemented by classes in configuration hierarchy except interfaces from java and groovy packages 
 (it's common to use HasSomeConfig interface convention and now interface may be directly used for binding (when bindConfigurationInterfaces()))
* Add GuiceyBootstrap methods (extend GuiceyBundle abilities):
    - bundles(): add transitive guicey bundles support (to install other guicey bundles from bundle). Duplicate bundles are detected by valueType.
    - application(): returns current application instance
* Rewrite internal configuration mechanism (bundles, installers etc) to generalize it and introduce complete configuration tracking: store registration sources, disabling, used installers and other specific information for each item
    - Add GuiceyConfigurationInfo service to access tracked guicey configuration information (may be used for configuration diagnostic purposes, performing post configuration checks, printing complete configuration tree etc)
    - Add DiagnosticBundle to log configuration items diagnostic information. Log format is configurable. Rendering is externalized and may be re-used (e.g. for web page). 
* Add GuiceBundle builder configuration options:
    - bindConfigurationInterfaces() to enable configuration interface bindings
    - strictScopeControl() is shortcut to enable HK2DebugBundle (to control beans creation scope during development and tests)
    - printDiagnosticInfo() is shortcut to enable DiagnosticBundle with default preset (enable diagnostic logs)
    - shortcut methods for disabled boolean options: searchCommands(), configureFromDropwizardBundles() and bindConfigurationInterfaces()

NOTE: if used FeaturesHolder (internal api bean), now it's renamed to ExtensionsHolder to force upgrade: use new GuiceyConfigurationInfo bean instead (public api)    
    
### 3.2.0 (2016-01-23)
* Clear possible duplicate guicey bundle instances
* Add GuiceyBundleLookup to automatically resolve and install guicey bundles from various sources.
    - Default: check 'guicey.bundles' system property and install bundles described there. May be useful for tests to enable debug bundles.
    - Default: use ServiceLoader mechanism to load declared GuiceyBundle services. Useful for automatic loading of third party extensions.
    - Add builder bundleLookup method to register custom lookup implementation
    - Add builder disableBundleLookup to disable default lookups
    - Default lookup implementation logs all resolved bundles
* Fix JerseyProviderInstaller: prevent HK2 beans duplicate instantiations; fix DynamicFeature support.
* Add HK2DebugBundle. When enabled, checks that beans are instantiated by guice only and annotated with @HK2Managed 
are managed by HK2 only. May be used in tests as extra validation.
* Add JerseyFeatureInstaller (included in code bundle) which installs javax.ws.rs.core.Feature. Useful for low level configuration. 
* Update to dropwizard 0.9
* Revert system exit on guice injector creation error (added in 3.1.1)

### 3.1.1 (2015-11-24)
* Exit on guice injector creation error.
* Add classpath scan packages validation for intersection (to prevent duplicate instances)

### 3.1.0 (2015-09-06)
* JerseyProviderInstaller: 
  - add support for: ParamConverterProvider, ContextResolver, MessageBodyReader, MessageBodyWriter, ReaderInterceptor, WriterInterceptor,
  ContainerRequestFilter, ContainerResponseFilter, DynamicFeature, ApplicationEventListener
  - support multiple extension interfaces on the same bean
* Introduce bundles (GuiceyBundle) to simplify extensions:
  - core installers now registered with CoreInstallersBundle and classpath scan on core installers package is removed
  - builder bundles() method to add guicey bundles
  - builder configureFromDropwizardBundles method enables all registered dropwizard bundles lookup if they implement GuiceyBundle (unified extension mechanism)
* Add admin context rest support (AdminRestBundle)
* Add request scoped beans support in admin context

### 3.0.1 (2015-07-04)
* Add DropwizardAwareModule abstract module to remove boilerplate of using all aware interfaces

### 3.0.0 (2015-04-26)
* Fix HealthCheckInstaller: now installs only NamedHealthCheck classes and ignore other HealthCheck types (which it can't install properly) 
* (breaking) Remove static state from GuiceBundle:
  - GuiceBundle.getInjector method remain, but its now instance specific (instead of static)
  - Injector could be referenced statically using application instance: InjectorLookup.getInjector(app).get() 
  - JerseyInstaller interface signature changed: now install method receives injector instance

### 2.2.0 (2015-04-17)
* Fix ExceptionMapper registration
* Add installers ordering support with @Order annotation. Default installers are ordered now with indexes from 10 to 100 with gap 10 
(to simplify custom installers injection between them)

### 2.1.2 (2015-03-03)
* Spock 1.0 compatibility

### 2.1.1 (2015-01-25)
* Dropwizard 0.8-rc2 compatibility

### 2.1.0 (2015-01-04)
* Add ability to customize injector creation (required by some guice third party modules, like governator). Contributed by [Nicholas Pace](https://github.com/segfly)
* Add spock extensions to use injections directly in specification (like spock-guice do)

### 2.0.0 (2014-11-25)
* Dropwizard 0.8 integration (as result, no more depends on jersey-guice, but depends on guice-bridge(HK2)).
Jersey integration completely rewritten.
* Add JerseyInstaller installer valueType
* Add @LazyBinding annotation, which allows extension not to be registered in guice context (it will be created on first request)

### 1.1.0 (2014-10-23)
* Fix interface generics resolution to support nested generics and moved generics resolution into GenericsUtils instead of FeatureUtils
* Drop java 1.6 compatibility, because dropwizard is 1.7 compatible
* Add junit rule for lightweight testing (run guice without starting jetty)

### 1.0.0 (2014-10-14)
* Add dependency on guice-multibindings
* Installers may choose now from three types of installation (binding, valueType or instance) or combine them.
* Add PluginInstaller: shortcut for multibindings mechanism
* Updated guice (4.0.beta4 -> 4.0.beta5)
* Force singleton for resources
* @Eager renamed to @EagerSingleton and now forces singleton scope for bean
* Add dropwizard style reporting for installed features (like resources or tasks)
* Removed JerseyInjectableProviderInstaller. Now injectable providers must be annotated with @Provider
* Add extensions ordering support using @Order annotation (by default for LifeCycle and Managed installers)
* Add admin context filter and servlet installers
* Rename bundle options: features -> installers, disabledFeatures -> disabledInstallers, beans -> extensions

### 0.9.0 (2014-09-05)

* Initial release<|MERGE_RESOLUTION|>--- conflicted
+++ resolved
@@ -1,10 +1,6 @@
-<<<<<<< HEAD
-* Update to dropwizard 1.3.29
-=======
 * Unify GuiceyAppRule (junit4) behaviour with DropwizardAppRule: config overrides should initialize just 
   before test and not in the constructor. The issue was causing early evaluation of lazy (deferred) overrides (from #151)
-* Update to dropwizard 1.3.8
->>>>>>> 103f6a1a
+* Update to dropwizard 1.3.29
 
 ### 4.2.2 (2018-11-26)
 * Update to guice 4.2.2 (java 11 compatible)
