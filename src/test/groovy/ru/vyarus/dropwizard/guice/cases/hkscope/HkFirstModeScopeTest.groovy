--- conflicted
+++ resolved
@@ -3,10 +3,7 @@
 import io.dropwizard.Application
 import io.dropwizard.setup.Bootstrap
 import io.dropwizard.setup.Environment
-<<<<<<< HEAD
-=======
 import org.glassfish.jersey.internal.inject.InjectionManager
->>>>>>> 83d6fb84
 import org.glassfish.jersey.internal.inject.InjectionResolver
 import ru.vyarus.dropwizard.guice.AbstractTest
 import ru.vyarus.dropwizard.guice.GuiceBundle
@@ -29,13 +26,8 @@
 
     @Inject
     ContextDebugService debugService
-<<<<<<< HEAD
-//    @Inject
-//    Provider<ServiceLocator> locator
-=======
     @Inject
     Provider<InjectionManager> locator
->>>>>>> 83d6fb84
 
     def "Check jersey extensions registration"() {
 
