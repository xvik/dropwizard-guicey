--- conflicted
+++ resolved
@@ -24,14 +24,8 @@
 import ru.vyarus.dropwizard.guice.hook.GuiceyConfigurationHook;
 import ru.vyarus.dropwizard.guice.injector.DefaultInjectorFactory;
 import ru.vyarus.dropwizard.guice.injector.InjectorFactory;
-<<<<<<< HEAD
-import ru.vyarus.dropwizard.guice.injector.jersey.GuiceyInjectionFactory;
-import ru.vyarus.dropwizard.guice.injector.lookup.InjectorLookup;
-import ru.vyarus.dropwizard.guice.module.GuiceBootstrapModule;
-=======
 import ru.vyarus.dropwizard.guice.module.GuiceyInitializer;
 import ru.vyarus.dropwizard.guice.module.GuiceyRunner;
->>>>>>> 13d0f9b0
 import ru.vyarus.dropwizard.guice.module.context.ConfigurationContext;
 import ru.vyarus.dropwizard.guice.module.context.SharedConfigurationState;
 import ru.vyarus.dropwizard.guice.module.context.info.ItemInfo;
@@ -161,37 +155,8 @@
      * @throws IllegalStateException if injector is not yet created
      */
     public Injector getInjector() {
-<<<<<<< HEAD
-        return Preconditions.checkNotNull(injector, "Guice not initialized");
-    }
-
-    /**
-     * Run bundles.
-     */
-    private void runBundles() {
-        final Stopwatch timer = context.stat().timer(BundleTime);
-        BundleSupport.runBundles(context);
-        timer.stop();
-    }
-
-    private void createInjector(final Environment environment) {
-        final Stopwatch timer = context.stat().timer(InjectorCreationTime);
-        injector = injectorFactory.createInjector(
-                context.option(InjectorStage), ModulesSupport.prepareModules(context));
-        // registering as managed to cleanup injector on application stop
-        environment.lifecycle().manage(
-                InjectorLookup.registerInjector(context.getBootstrap().getApplication(), injector));
-        GuiceyInjectionFactory.businessContextStarted(injector);
-        timer.stop();
-    }
-
-    @SuppressWarnings("unchecked")
-    private void afterInjectorCreation() {
-        CommandSupport.initCommands(context.getBootstrap().getCommands(), injector, context.stat());
-=======
         // InjectorLookup not used because it requires application instance, which may not be available yet
         return context.getSharedState().getOrFail(Injector.class, "Guice not initialized");
->>>>>>> 13d0f9b0
     }
 
     /**
