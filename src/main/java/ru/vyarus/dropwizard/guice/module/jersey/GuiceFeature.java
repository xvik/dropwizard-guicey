package ru.vyarus.dropwizard.guice.module.jersey;

import com.google.common.base.Preconditions;
import com.google.inject.Injector;
import org.glassfish.jersey.InjectionManagerProvider;
import org.glassfish.jersey.internal.inject.InjectionManager;
import ru.vyarus.dropwizard.guice.module.context.stat.StatsTracker;
import ru.vyarus.dropwizard.guice.module.installer.scanner.InvisibleForScanner;
import ru.vyarus.dropwizard.guice.module.lifecycle.internal.LifecycleSupport;

import javax.inject.Provider;
import javax.ws.rs.core.Feature;
import javax.ws.rs.core.FeatureContext;

import static ru.vyarus.dropwizard.guice.module.context.stat.Stat.JerseyTime;

/**
 * Feature activates guice integration.
 * <p>Guice context is created first and it doesn't depend on jersey start. First of all this allow using guice
 * in commands and second, guice is ready in time of jersey initialization and so can provide it's own instances
 * into jersey config.</p>
 * <p>Feature must be registered in jersey before it's start:
 * {@code environment.jersey().register(new GuiceFeature())}</p>
 * <p>During juice context start special jersey bindings module registered, which lazily binds jersey specific
 * types to guice context. This types could be used in guice only after actual integration
 * (this feature activation)</p>
 * <p>HK2-guice bridge is activated when {@link ru.vyarus.dropwizard.guice.GuiceyOptions#UseHkBridge} option enabled
 * (not bi-directional). By default, it's disabled because most cases does not require it: it was
 * developed for cases when bean is created by HK2 and only need some injections from guice, but here guice
 * controls almost everything and prepared instance is passed to guice. But bridge may be useful together with
 * {@link ru.vyarus.dropwizard.guice.module.installer.feature.jersey.JerseyManaged} instances.</p>
 * <p>Feature installs {@code ru.vyarus.dropwizard.guice.module.jersey.hk2.InstallerBinder}, which is HK2 module.
 * Just like with guice ({@code BindingInstaller)}, it asks all {@code JerseyInstaller} to bind extensions into
 * HK2 context.</p>
 *
 * @author Vyacheslav Rusakov
 * @since 21.11.2014
 */
@InvisibleForScanner
public class GuiceFeature implements Feature, Provider<InjectionManager> {

    private final Provider<Injector> provider;
    private final StatsTracker tracker;
    private final LifecycleSupport lifecycle;
<<<<<<< HEAD
    private InjectionManager locator;
=======
    private final boolean enableBridge;
    private InjectionManager injectionManager;
>>>>>>> 83d6fb84

    public GuiceFeature(final Provider<Injector> provider, final StatsTracker tracker,
                        final LifecycleSupport lifecycle) {
        this.provider = provider;
        this.tracker = tracker;
        this.lifecycle = lifecycle;
    }

    @Override
    public boolean configure(final FeatureContext context) {
<<<<<<< HEAD
        tracker.startHkTimer(HKTime);
        locator = InjectionManagerProvider.getInjectionManager(context);
        lifecycle.hk2Configuration(locator);
        final Injector injector = this.provider.get();
        // todo
        tracker.stopHkTimer(HKTime);
=======
        tracker.startJerseyTimer(JerseyTime);
        injectionManager = InjectionManagerProvider.getInjectionManager(context);
        lifecycle.jerseyConfiguration(injectionManager);
        final Injector injector = this.provider.get();

        if (enableBridge) {
            Preconditions.checkState(JerseyBinding.isBridgeAvailable(),
                    "HK2 bridge is requested, but dependency not found: "
                            + "'org.glassfish.hk2:guice-bridge:2.5.0' (check that dependency "
                            + "version match HK2 version used in your dropwizard)");
            new GuiceBridgeActivator(injectionManager, injector).activate();
        }

        context.register(new InstallerBinder(injector, tracker, lifecycle));
        tracker.stopJerseyTimer(JerseyTime);
>>>>>>> 83d6fb84
        return true;
    }

    @Override
    public InjectionManager get() {
<<<<<<< HEAD
        return Preconditions.checkNotNull(locator, "Injection manager is not yet available");
=======
        return Preconditions.checkNotNull(injectionManager, "Jersey InjectionManager is not yet available");
>>>>>>> 83d6fb84
    }
}<|MERGE_RESOLUTION|>--- conflicted
+++ resolved
@@ -42,12 +42,7 @@
     private final Provider<Injector> provider;
     private final StatsTracker tracker;
     private final LifecycleSupport lifecycle;
-<<<<<<< HEAD
-    private InjectionManager locator;
-=======
-    private final boolean enableBridge;
     private InjectionManager injectionManager;
->>>>>>> 83d6fb84
 
     public GuiceFeature(final Provider<Injector> provider, final StatsTracker tracker,
                         final LifecycleSupport lifecycle) {
@@ -58,39 +53,18 @@
 
     @Override
     public boolean configure(final FeatureContext context) {
-<<<<<<< HEAD
-        tracker.startHkTimer(HKTime);
-        locator = InjectionManagerProvider.getInjectionManager(context);
-        lifecycle.hk2Configuration(locator);
-        final Injector injector = this.provider.get();
-        // todo
-        tracker.stopHkTimer(HKTime);
-=======
         tracker.startJerseyTimer(JerseyTime);
         injectionManager = InjectionManagerProvider.getInjectionManager(context);
         lifecycle.jerseyConfiguration(injectionManager);
         final Injector injector = this.provider.get();
-
-        if (enableBridge) {
-            Preconditions.checkState(JerseyBinding.isBridgeAvailable(),
-                    "HK2 bridge is requested, but dependency not found: "
-                            + "'org.glassfish.hk2:guice-bridge:2.5.0' (check that dependency "
-                            + "version match HK2 version used in your dropwizard)");
-            new GuiceBridgeActivator(injectionManager, injector).activate();
-        }
-
-        context.register(new InstallerBinder(injector, tracker, lifecycle));
-        tracker.stopJerseyTimer(JerseyTime);
->>>>>>> 83d6fb84
+        // todo required?
+//        context.register(new InstallerBinder(injector, tracker, lifecycle));
+        tracker.stopHkTimer(HKTime);
         return true;
     }
 
     @Override
     public InjectionManager get() {
-<<<<<<< HEAD
-        return Preconditions.checkNotNull(locator, "Injection manager is not yet available");
-=======
         return Preconditions.checkNotNull(injectionManager, "Jersey InjectionManager is not yet available");
->>>>>>> 83d6fb84
     }
 }