* Update to dropwizard 2.0.0-rc3
    - (breaking in jersey 2.26)
        * Jersey `InjectionManager` now bound to guice context instead of hk2 `ServiceLocator` 
            (locator still can be retrieved from manager)
        * Rename HK2 mentions into jersey (because now jersey is not tied to hk2)
             - @HK2Managed renamed to @JerseyManaged   
        * JerseyProviderInstaller (installs classes annotated with `@Provider`) changes:     
            - `ValueParamProvider` detected instead of `ValueFactoryProvider`  
            - `Supplier` detected instead `Factory` (Factory implementations are not recognized anymore!)
            - `org.glassfish.jersey.internal.inject.InjectionResolver` detected instead of `org.glassfish.hk2.api.InjectionResolver`
        * Guice jersey bindings:
            - `org.glassfish.jersey.server.AsyncContext` binding used instead of 
                `org.glassfish.jersey.server.internal.process.AsyncContext`                     
        * Jersey installers use `org.glassfish.jersey.internal.inject.AbstractBinder`
            instead of hk specific `org.glassfish.hk2.utilities.binding.AbstractBinder`     
    - (breaking dw 2.0) deprecated `Bundle` usages replaced with `ConfigurableBundle`
        (in new dropwizard version `Bundle extends ConfigurableBundle`)
<<<<<<< HEAD
        * Guicey configuration info (ConfigScope.DropwizardBundle) now use `ConfigurableBundle` class for marking guice 
            bundle scope instead of `Bundle` 
=======
        * Guicey configuration info (ConfigSope.DropwizardBundle) now use `ConfigurableBundle` class for marking guice 
            bundle scope instead of `Bundle`
* (breaking) GuiceyBundle contract and behaviour changed to match dropwizard lifecycle: 
    - GuiceyBundle now contains two methods `initialize` and `run` and called according to dropwizard lifecycle.
        Now guicey bundles are complete replacement for dropwizard bundles, but with good interoperability 
        with pure dropwizard bundles 
    - The following guicey initializations were moved into dropwizard configuration phase:
        - Guicey bundles lookup and initialization (to be able to install dropwizard bundles inside guicey bundles)
        - Installers classpath search and instantiation
        - Extensions classpath search and validation (but on run phase it is still possible to disable extensions)    
    - A lot of guicey lifecycle events obviously changed        
    - Removed GuiceyOptions.ConfigureFromDropwizardBundles option because it's useless with new bundles lifecycle.
        (if required, the same behaviour may be implemented with custom bundles lookup)
* Remove GuiceyOptions.BindConfigurationInterfaces option (interfaces are already bound with @Config qualifier)                        
>>>>>>> 83d6fb84

Main breaking changes were caused by:
 - jersey 2.26 introduces an abstraction for injection layer in order to get rid of hk2 direct usage.
    This allows complete hk2 avoidance in the future. Right now it means that all direct hk2 classes must be replaced
    by jersey abstractions (but still hk2 is the only production ready integration)
 - jersey 2.26 implements jax-rs 2.1 which forced it to change some of it's apis.
    For example, `AsyncContext` class package were changed to match new specification.     

Migration matrix:

Old class | New class
----------|----------
org.glassfish.hk2.utilities.binding.AbstractBinder | org.glassfish.jersey.internal.inject.AbstractBinder
org.glassfish.hk2.utilities.Binder | org.glassfish.jersey.internal.inject.Binder
org.glassfish.hk2.api.Factory | java.util.function.Supplier
Factory used for Auth (user provider) | java.util.function.Function<ContainerRequest, ?>
org.glassfish.jersey.server.internal.process.AsyncContext | org.glassfish.jersey.server.AsyncContext     
org.glassfish.jersey.server.internal.inject.AbstractValueFactoryProvider | org.glassfish.jersey.server.internal.inject.AbstractValueParamProvider                         
org.glassfish.jersey.server.spi.internal.ValueFactoryProvider | org.glassfish.jersey.server.spi.internal.ValueParamProvider
org.glassfish.hk2.api.InjectionResolver | org.glassfish.jersey.internal.inject.InjectionResolver
io.dropwizard.Bundle | io.dropwizard.ConfiguredBundle (note that interface methods are default now and may not be implemented)
io.dropwizard.util.Size | io.dropwizard.util.DataSize 

### 4.2.2 (2018-11-26)
* Update to guice 4.2.2 (java 11 compatible)
* Update to dropwizard 1.3.7
* Fix inner non static classes detection by classpath scan
* Fix lifecycle debug messages decoration (unicode fix)

### 4.2.1 (2018-07-23)
* Show warning when configuration path's value resolution failed instead of startup fail (#53)
* Add GuiceyOptions.BindConfigurationByPath to be able to disable configuration introspection (for edge cases) (#53)
* Fix unique sub configuration object access (#54) 

### 4.2.0 (2018-06-25)
* Update to guice 4.2.0
    - remove guice-multibindings dependency as it's moved to guice core
* Update to dropwizard 1.3.5    
* Add more disable items (mostly for tests): guicey bundles, guice modules (directly registered) and extensions:
    - Guicey bundles disabled through main builder only: .disableBundles() 
    - Other disable methods available in both main bundle and guicey bundles bootstrap:
        - .disableModules(Class...) - disable guice modules
        - .disableExtensions(Class...) - extensions disabling (for possible replacement) 
        - generic disable method by predicate: .disable(Predicate) (for example, disable all extensions in package or all installed by some bundle etc.)
* Add direct support for guice bindings override (using Modules.override() internally) to main bundle and guicey bundle bootstrap: 
    .modulesOverride(Module...)
    - Add BindingsOverrideInjectorFactory to override already overridden bindings (with modulesOverride) in test (edge case)     
* Add hooks for configuration override in integration tests (#23):
    - New GuiceyConfigurationHook interface: hook receive bundle builder instance after application configuration and so could modify configuration (with new disable* methods)
    - Junit:
        - New rule GuiceyConfigurationRule for hook registration 
    - Spock:
        - New @UseGuiceyConfiguration extension allows base hook definition (in base class)
        - New attribute hooks in @UseGuiceyApp and @UseDropwizardApp extensions to declare test-specific hooks                      
* Add guicey lifecycle events (16 events): provide access to all possible internal state, available at this moment. 
    It may be used to write instance specific features (post processing) or just advanced logging
    - Add new method in main bundle or guicey bundle bootstrap: .listen(GuiceyLifecycleListener...)      
    - Add guicey lifecycle phases reporting methods in main bundle (useful for debugging startup logic):
        - .printLifecyclePhases() - identify configuration stages in console logs 
        - .printLifecyclePhasesDetailed() -  identify lifecycle phases with detailed configuration report (in console logs) 
* Improve options support:
    - Add OptionsAwareModule interface to let guice modules access options
    - Add OptionsMapper helper to simplify mapping of system properties and environment variables in builder.options() 
* Add ability to manage jersey extensions with HK2 by default (#41). 
    It's like using @HK2Managed on all jersey-related beans (resources, filters etc). 
    This is useful, for example, if you get common to jersey resources features like @Context injection.   
    - Add option InstallersOptions.JerseyExtensionsManagedByGuice set to false enable HK2 management by default.
        HK2 bridge must be enabled (GuiceyOptions.UseHkBridge) for HK2-first mode (exception thrown if not).
    - Add @GuiceManaged annotation to mark exceptions in HK2-first mode (when @HK2Managed become useless).
       In guice-first mode this annotation is useless.    
    - Builder shortcut: .useHK2ForJerseyExtensions() to simplify HK2-first mode enabling.
* Guice beans scope-related improvements:
    - Singleton scope is not forced for jersey extensions with explicit scoping annotation 
    - Add option for disabling forced singletons for jersey extensions: InstallerOptions.ForceSingletonForJerseyExtensions
    - Add annotation for guice prototype scope: @Prototype. Useful to declare some jersey extensions as default-scoped even when forced singletons enabled
    - Fix guice request scope delegation support (ServletScopes.transferRequest) for jersey-manager request objects (#49)
* Add Bootstrap object accessible in GuiceyBundle: bootstrap() (return dropwizard bootstrap object)
* Add ConfigScope enum for special scopes description (to not remember special classes).
    - Add shortcut methods in config related apis (Filters, Disables, GuiceyConfigurationInfo)        
* (breaking) Config reporting api changes:
    - Diagnostic report configuration method rename: DiagnosticConfig.printDisabledInstallers renamed to printDisabledItems and affects now all disabled items
    - Diagnostic tree report could hide application scope in ContextTreeConfig.hideScopes(ConfigItems.Application)
* New configuration bindings:
    - Configuration object could be bound as:
        - any class from configuration class hierarchy (as before)
        - any class from hierarchy with @Config qualifier: @Inject @Config Configuration conf
        - interface, implemented by any class in hierarchy with qualifier: @Inject @Config ConfInterface config
        - (Deprecated) GuiceyOptions.BindConfigurationInterfaces: when enabled it would bind configuration with interface (as before),
            but prefer binding interfaces with qualifier (@Config), which is always available.
            Option will be removed in the future versions
        - (Deprecated) bundle's builder.bindConfigurationInterfaces()                 
    - Configuration value (property value) could be bound by path: @Inject @Config("server.serverPush.enabled") Boolean enabledPush
        Or entire sub configuration object: @Inject @Config("server") ServerFactory serverCfg
    - Sub configuration objects could be bound without path if object type appear only once in configuration:
        @Inject @Config ServerFactory serverCfg
    - ConfigurationTree - configuration introspection object is available for direct binding
        - and from GuiceyConfigurationInfo bean: getConfigurationTree()
    - Alternative configuration access:
        - New configuration access methods available inside GuiceyBundle and module (DropwizardAwareModule):
            - configuration(String) - configuration value by path
            - configuration(Class) - unique sub configuration object
            - configurations(Class) - all sub configuration objects with assignable type (on any depth)
            - configurationTree() - access raw introspection data for more complex searches                
    - Reports to see available config bindings (before injector creation for potential problems solving) in main bundle:
        - .printConfigurationBindings() - log all bindings (including dropwizard Configuration) 
        - .printCustomConfigurationBindings() - log only custom bindings (from custom configuration classes)                  


Also, release includes much improved [generics-resolver](https://github.com/xvik/generics-resolver/releases/tag/3.0.0)                      

### 4.1.0 (2017-05-09)
* Update to dropwizard 1.1.0
* Add StartupErrorRule to simplify dropwizard startup error testing
* (breaking) HK2 guice-bridge dependency become optional. New option GuiceyOptions.UseHkBridge could be used 
to enable bridge (#28)  
* Fix NPE when used with JRebel (#29)
* Add binding for jersey javax.ws.rs.container.ResourceInfo (#26)
* Fix loggers for GuiceyAppRule (junit) and @UseGuiceyApp (spock) (#32)
* Fix guava conflict in guicey pom. Make guicey pom usable as BOM.

### 4.0.1 (2016-11-18)
* Update to dropwizard 1.0.5 and fix compatibility (#24)
* Fix guice version conflict for maven (#20)

### 4.0.0 (2016-08-22)
* Update to dropwizard 1.0.0
* (breaking) Remove AdminServletInstaller and AdminFilterInstaller (replaced with new web bundle)
* Add WebInstallersBundle (not installed by default) to install servlet and filters in both main and admin contexts:
    - WebFilterInstaller installs filters annotated with java.servlet.annotation.WebFilter
    - WebServletInstaller installs servlets annotated with java.servlet.annotation.WebServlet
    - WebListenerInstaller installs filters annotated with java.servlet.annotation.WebListener    
* Add general options mechanism. Used to generify core guicey options, provide runtime options access (for bundles and reporting) and allow 3rd party bundles use it's own low-level options.
    - GuiceyBootstrap option(option) method provides access to defined options from bundles
    - Options guice bean provide access to options from guice services
    - Installers could access options by implementing WithOptions interface
    - OptionsInfo guice bean used for accessing options metadata (also accessible through GuiceyConfigurationInfo.getOptions())
    - Options reporting added to DiagnosticBundle
* (breaking) remove GuiceBunldle methods: searchCommands(boolean), configureFromDropwizardBundles(boolean), bindConfigurationInterfaces(boolean) 
    (use either shortcuts without parameters or generic options method instead)
* (breaking) core installers bundle now always installed (for both auto scan and manual modes). May be disabled with GuiceyOptions.UseCoreInstallers option 
* (breaking) configuration info api (GuiceyConfigurationInfo.getData()) changed to use java8 Predicate instead of guava
* (breaking) InjectorLookup changed to use java8 Optional instead of guava    
* Add ability to customize guice filter mapping DispatcherTypes (by default only REQUEST): GuiceyOptions.GuiceFilterRegistration option 
* Add ability to disable guice filter registration and guice servlet modules support (no request and session scopes, but request and response still may be injected in resources) 
* Jersey request specific services UriInfo, HttpHeaders, SecurityContext, Request, ContainerRequest, AsyncContext no longer bound in request scope (scope controlled by HK2)
* Add methods to GuiceBundle builder:
    - option(option, value) - used to specify custom option value
    - options(Map) - used to provide multiple options at once (for custom options lookup mechanisms)
    - printAvailableInstallers() - diagnostic reporting configured to show only available installers (to easily spot available features)
    - useWebInstallers() - shortcut for installing WebInstallersBundle
    - noGuiceFilter() - disables guice filter installation for both contexts and guice servlet modules support  
    - noDefaultInstallers() - disables CoreInstallersBundle automatic installation
    
### 3.3.0 (2016-08-02)
* Update to guice 4.1.0
* Update to dropwizard 0.9.3
* Grant compatibility with guice options: disableCircularProxies, requireExactBindingAnnotations and requireExplicitBindings
* ResourceInstaller looks for @Path on directly implemented interface (#10)
* Fix bundles lookup reporting (correct multiline)
* Fix duplicate extensions installation when registered both manually and by auto scan
* Restrict extension installation to one installer (first matching, according to installers order)
* Improve dropwizard configuration class binding:
    - Complete configuration hierarchy bound (root, all classes between root and Configuration and Configuration itself)
    - (optional) Bind interfaces directly implemented by classes in configuration hierarchy except interfaces from java and groovy packages 
 (it's common to use HasSomeConfig interface convention and now interface may be directly used for binding (when bindConfigurationInterfaces()))
* Add GuiceyBootstrap methods (extend GuiceyBundle abilities):
    - bundles(): add transitive guicey bundles support (to install other guicey bundles from bundle). Duplicate bundles are detected by valueType.
    - application(): returns current application instance
* Rewrite internal configuration mechanism (bundles, installers etc) to generalize it and introduce complete configuration tracking: store registration sources, disabling, used installers and other specific information for each item
    - Add GuiceyConfigurationInfo service to access tracked guicey configuration information (may be used for configuration diagnostic purposes, performing post configuration checks, printing complete configuration tree etc)
    - Add DiagnosticBundle to log configuration items diagnostic information. Log format is configurable. Rendering is externalized and may be re-used (e.g. for web page). 
* Add GuiceBundle builder configuration options:
    - bindConfigurationInterfaces() to enable configuration interface bindings
    - strictScopeControl() is shortcut to enable HK2DebugBundle (to control beans creation scope during development and tests)
    - printDiagnosticInfo() is shortcut to enable DiagnosticBundle with default preset (enable diagnostic logs)
    - shortcut methods for disabled boolean options: searchCommands(), configureFromDropwizardBundles() and bindConfigurationInterfaces()

NOTE: if used FeaturesHolder (internal api bean), now it's renamed to ExtensionsHolder to force upgrade: use new GuiceyConfigurationInfo bean instead (public api)    
    
### 3.2.0 (2016-01-23)
* Clear possible duplicate guicey bundle instances
* Add GuiceyBundleLookup to automatically resolve and install guicey bundles from various sources.
    - Default: check 'guicey.bundles' system property and install bundles described there. May be useful for tests to enable debug bundles.
    - Default: use ServiceLoader mechanism to load declared GuiceyBundle services. Useful for automatic loading of third party extensions.
    - Add builder bundleLookup method to register custom lookup implementation
    - Add builder disableBundleLookup to disable default lookups
    - Default lookup implementation logs all resolved bundles
* Fix JerseyProviderInstaller: prevent HK2 beans duplicate instantiations; fix DynamicFeature support.
* Add HK2DebugBundle. When enabled, checks that beans are instantiated by guice only and annotated with @HK2Managed 
are managed by HK2 only. May be used in tests as extra validation.
* Add JerseyFeatureInstaller (included in code bundle) which installs javax.ws.rs.core.Feature. Useful for low level configuration. 
* Update to dropwizard 0.9
* Revert system exit on guice injector creation error (added in 3.1.1)

### 3.1.1 (2015-11-24)
* Exit on guice injector creation error.
* Add classpath scan packages validation for intersection (to prevent duplicate instances)

### 3.1.0 (2015-09-06)
* JerseyProviderInstaller: 
  - add support for: ParamConverterProvider, ContextResolver, MessageBodyReader, MessageBodyWriter, ReaderInterceptor, WriterInterceptor,
  ContainerRequestFilter, ContainerResponseFilter, DynamicFeature, ApplicationEventListener
  - support multiple extension interfaces on the same bean
* Introduce bundles (GuiceyBundle) to simplify extensions:
  - core installers now registered with CoreInstallersBundle and classpath scan on core installers package is removed
  - builder bundles() method to add guicey bundles
  - builder configureFromDropwizardBundles method enables all registered dropwizard bundles lookup if they implement GuiceyBundle (unified extension mechanism)
* Add admin context rest support (AdminRestBundle)
* Add request scoped beans support in admin context

### 3.0.1 (2015-07-04)
* Add DropwizardAwareModule abstract module to remove boilerplate of using all aware interfaces

### 3.0.0 (2015-04-26)
* Fix HealthCheckInstaller: now installs only NamedHealthCheck classes and ignore other HealthCheck types (which it can't install properly) 
* (breaking) Remove static state from GuiceBundle:
  - GuiceBundle.getInjector method remain, but its now instance specific (instead of static)
  - Injector could be referenced statically using application instance: InjectorLookup.getInjector(app).get() 
  - JerseyInstaller interface signature changed: now install method receives injector instance

### 2.2.0 (2015-04-17)
* Fix ExceptionMapper registration
* Add installers ordering support with @Order annotation. Default installers are ordered now with indexes from 10 to 100 with gap 10 
(to simplify custom installers injection between them)

### 2.1.2 (2015-03-03)
* Spock 1.0 compatibility

### 2.1.1 (2015-01-25)
* Dropwizard 0.8-rc2 compatibility

### 2.1.0 (2015-01-04)
* Add ability to customize injector creation (required by some guice third party modules, like governator). Contributed by [Nicholas Pace](https://github.com/segfly)
* Add spock extensions to use injections directly in specification (like spock-guice do)

### 2.0.0 (2014-11-25)
* Dropwizard 0.8 integration (as result, no more depends on jersey-guice, but depends on guice-bridge(HK2)).
Jersey integration completely rewritten.
* Add JerseyInstaller installer valueType
* Add @LazyBinding annotation, which allows extension not to be registered in guice context (it will be created on first request)

### 1.1.0 (2014-10-23)
* Fix interface generics resolution to support nested generics and moved generics resolution into GenericsUtils instead of FeatureUtils
* Drop java 1.6 compatibility, because dropwizard is 1.7 compatible
* Add junit rule for lightweight testing (run guice without starting jetty)

### 1.0.0 (2014-10-14)
* Add dependency on guice-multibindings
* Installers may choose now from three types of installation (binding, valueType or instance) or combine them.
* Add PluginInstaller: shortcut for multibindings mechanism
* Updated guice (4.0.beta4 -> 4.0.beta5)
* Force singleton for resources
* @Eager renamed to @EagerSingleton and now forces singleton scope for bean
* Add dropwizard style reporting for installed features (like resources or tasks)
* Removed JerseyInjectableProviderInstaller. Now injectable providers must be annotated with @Provider
* Add extensions ordering support using @Order annotation (by default for LifeCycle and Managed installers)
* Add admin context filter and servlet installers
* Rename bundle options: features -> installers, disabledFeatures -> disabledInstallers, beans -> extensions

### 0.9.0 (2014-09-05)

* Initial release<|MERGE_RESOLUTION|>--- conflicted
+++ resolved
@@ -15,10 +15,6 @@
             instead of hk specific `org.glassfish.hk2.utilities.binding.AbstractBinder`     
     - (breaking dw 2.0) deprecated `Bundle` usages replaced with `ConfigurableBundle`
         (in new dropwizard version `Bundle extends ConfigurableBundle`)
-<<<<<<< HEAD
-        * Guicey configuration info (ConfigScope.DropwizardBundle) now use `ConfigurableBundle` class for marking guice 
-            bundle scope instead of `Bundle` 
-=======
         * Guicey configuration info (ConfigSope.DropwizardBundle) now use `ConfigurableBundle` class for marking guice 
             bundle scope instead of `Bundle`
 * (breaking) GuiceyBundle contract and behaviour changed to match dropwizard lifecycle: 
@@ -33,7 +29,6 @@
     - Removed GuiceyOptions.ConfigureFromDropwizardBundles option because it's useless with new bundles lifecycle.
         (if required, the same behaviour may be implemented with custom bundles lookup)
 * Remove GuiceyOptions.BindConfigurationInterfaces option (interfaces are already bound with @Config qualifier)                        
->>>>>>> 83d6fb84
 
 Main breaking changes were caused by:
  - jersey 2.26 introduces an abstraction for injection layer in order to get rid of hk2 direct usage.
