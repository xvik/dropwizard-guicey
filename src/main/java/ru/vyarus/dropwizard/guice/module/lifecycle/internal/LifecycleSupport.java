--- conflicted
+++ resolved
@@ -37,18 +37,15 @@
 public final class LifecycleSupport {
 
     private final Options options;
-    private final List<GuiceyLifecycleListener> listeners = new ArrayList<>();
     private Bootstrap bootstrap;
     private Configuration configuration;
     private ConfigurationTree configurationTree;
     private Environment environment;
     private Injector injector;
-<<<<<<< HEAD
-    private InjectionManager locator;
-=======
     private InjectionManager injectionManager;
->>>>>>> 83d6fb84
     private GuiceyLifecycle currentStage;
+
+    private final List<GuiceyLifecycleListener> listeners = new ArrayList<>();
 
     public LifecycleSupport(final Options options) {
         this.options = options;
@@ -158,17 +155,10 @@
     }
 
 
-<<<<<<< HEAD
-    public void hk2Configuration(final InjectionManager locator) {
-        broadcast(new HK2ConfigurationEvent(options, bootstrap,
-                configuration, configurationTree, environment, injector, locator));
-        this.locator = locator;
-=======
     public void jerseyConfiguration(final InjectionManager injectionManager) {
         broadcast(new JerseyConfigurationEvent(options, bootstrap,
                 configuration, configurationTree, environment, injector, injectionManager));
         this.injectionManager = injectionManager;
->>>>>>> 83d6fb84
     }
 
 
